--- conflicted
+++ resolved
@@ -3,7 +3,6 @@
 import fs from "fs-extra";
 import { getPackages, Package } from "@manypkg/get-packages";
 import path from "path";
-import * as semver from "semver";
 import {
   getChangelogEntry,
   execWithOutput,
@@ -101,12 +100,12 @@
   );
 
 
-  let { packages, tool } = await getPackages(cwd);
+  let { tool } = await getPackages(cwd);
+
   if (tool !== "yarn") {
     throw new Error("Only Yarn is supported");
   }
 
-<<<<<<< HEAD
   let publishedPattern = /\[(.+)\]:.*Package archive published/;
   let publishedPackages: Package[] = [];
 
@@ -115,41 +114,6 @@
     let match = line.match(publishedPattern);
     if (match === null) {
       continue;
-=======
-    if (createGithubReleases) {
-      await Promise.all(
-        releasedPackages.map((pkg) =>
-          createRelease(octokit, {
-            pkg,
-            tagName: `${pkg.packageJson.name}@${pkg.packageJson.version}`,
-          })
-        )
-      );
-    }
-  } else {
-    if (packages.length === 0) {
-      throw new Error(
-        `No package found.` +
-          "This is probably a bug in the action, please open an issue"
-      );
-    }
-    let pkg = packages[0];
-    let newTagRegex = /New tag:/;
-
-    for (let line of changesetPublishOutput.stdout.split("\n")) {
-      let match = line.match(newTagRegex);
-
-      if (match) {
-        releasedPackages.push(pkg);
-        if (createGithubReleases) {
-          await createRelease(octokit, {
-            pkg,
-            tagName: `v${pkg.packageJson.version}`,
-          });
-        }
-        break;
-      }
->>>>>>> 898d125c
     }
     let pkgName = match[1];
     let pkg = require(pkgName + '/package.json');
