{
  "name": "@changesets/action",
  "version": "1.2.0",
  "main": "dist/index.js",
  "license": "MIT",
  "devDependencies": {
    "@changesets/changelog-github": "^0.4.2",
    "@changesets/cli": "^2.20.0",
    "@changesets/write": "^0.1.6",
    "fixturez": "^1.1.0",
    "parcel": "^1.12.3",
    "prettier": "^2.0.5",
    "typescript": "^3.5.3"
  },
  "scripts": {
    "build": "parcel build ./src/index.ts --no-source-maps --target=node --bundle-node-modules",
    "test": "jest",
    "test:watch": "yarn test --watch",
    "changeset": "changeset",
    "bump": "node ./scripts/bump.js",
    "release": "node ./scripts/release.js"
  },
  "dependencies": {
<<<<<<< HEAD
    "@actions/core": "^1.6.0",
=======
    "@actions/core": "^1.3.0",
>>>>>>> 898d125c
    "@actions/exec": "^1.1.0",
    "@actions/github": "^4.0.0",
    "@babel/core": "^7.13.10",
    "@babel/preset-env": "^7.13.10",
    "@babel/preset-typescript": "^7.13.0",
    "@changesets/pre": "^1.0.9",
    "@changesets/read": "^0.5.3",
    "@manypkg/get-packages": "^1.1.3",
    "@types/fs-extra": "^8.0.0",
    "@types/jest": "^24.0.18",
    "@types/node": "^12.7.1",
    "@types/semver": "^6.0.2",
    "babel-jest": "^24.9.0",
    "fs-extra": "^8.1.0",
    "husky": "^3.0.3",
    "jest": "^24.9.0",
    "mdast-util-to-string": "^1.0.6",
    "remark-parse": "^7.0.1",
    "remark-stringify": "^7.0.3",
    "resolve-from": "^5.0.0",
    "semver": "^6.3.0",
    "unified": "^8.3.2"
  },
  "husky": {
    "hooks": {}
  },
  "prettier": {}
}<|MERGE_RESOLUTION|>--- conflicted
+++ resolved
@@ -21,11 +21,7 @@
     "release": "node ./scripts/release.js"
   },
   "dependencies": {
-<<<<<<< HEAD
     "@actions/core": "^1.6.0",
-=======
-    "@actions/core": "^1.3.0",
->>>>>>> 898d125c
     "@actions/exec": "^1.1.0",
     "@actions/github": "^4.0.0",
     "@babel/core": "^7.13.10",
